# Copyright 2018 The TensorFlow Authors. All Rights Reserved.
#
# Licensed under the Apache License, Version 2.0 (the "License");
# you may not use this file except in compliance with the License.
# You may obtain a copy of the License at
#
#     http://www.apache.org/licenses/LICENSE-2.0
#
# Unless required by applicable law or agreed to in writing, software
# distributed under the License is distributed on an "AS IS" BASIS,
# WITHOUT WARRANTIES OR CONDITIONS OF ANY KIND, either express or implied.
# See the License for the specific language governing permissions and
# limitations under the License.
# ==============================================================================
"""Runs a ResNet model on the Cifar-10 dataset."""

from __future__ import absolute_import
from __future__ import division
from __future__ import print_function

from absl import app as absl_app
from absl import flags
import tensorflow as tf  # pylint: disable=g-bad-import-order

from official.resnet import cifar10_main as cifar_main
from official.resnet.keras import keras_common
from official.resnet.keras import resnet_cifar_model
from official.utils.flags import core as flags_core
from official.utils.logs import logger
from official.utils.misc import distribution_utils


LR_SCHEDULE = [  # (multiplier, epoch to start) tuples
    (0.1, 91), (0.01, 136), (0.001, 182)
]


def learning_rate_schedule(current_epoch,
                           current_batch,
                           batches_per_epoch,
                           batch_size):
  """Handles linear scaling rule and LR decay.

  Scale learning rate at epoch boundaries provided in LR_SCHEDULE by the
  provided scaling factor.

  Args:
    current_epoch: integer, current epoch indexed from 0.
    current_batch: integer, current batch in the current epoch, indexed from 0.
    batches_per_epoch: integer, number of steps in an epoch.
    batch_size: integer, total batch sized.

  Returns:
    Adjusted learning rate.
  """
  initial_learning_rate = keras_common.BASE_LEARNING_RATE * batch_size / 128
  learning_rate = initial_learning_rate
  for mult, start_epoch in LR_SCHEDULE:
    if current_epoch >= start_epoch:
      learning_rate = initial_learning_rate * mult
    else:
      break
  return learning_rate


def parse_record_keras(raw_record, is_training, dtype):
  """Parses a record containing a training example of an image.

  The input record is parsed into a label and image, and the image is passed
  through preprocessing steps (cropping, flipping, and so on).

  This method converts the label to one hot to fit the loss function.

  Args:
    raw_record: scalar Tensor tf.string containing a serialized
      Example protocol buffer.
    is_training: A boolean denoting whether the input is for training.
    dtype: Data type to use for input images.

  Returns:
    Tuple with processed image tensor and one-hot-encoded label tensor.
  """
  image, label = cifar_main.parse_record(raw_record, is_training, dtype)
  label = tf.compat.v1.sparse_to_dense(label, (cifar_main.NUM_CLASSES,), 1)
  return image, label


def run(flags_obj):
  """Run ResNet Cifar-10 training and eval loop using native Keras APIs.

  Args:
    flags_obj: An object containing parsed flag values.

  Raises:
    ValueError: If fp16 is passed as it is not currently supported.

  Returns:
    Dictionary of training and eval stats.
  """
  if flags_obj.enable_eager:
    tf.compat.v1.enable_eager_execution()

  dtype = flags_core.get_tf_dtype(flags_obj)
  if dtype == 'fp16':
    raise ValueError('dtype fp16 is not supported in Keras. Use the default '
                     'value(fp32).')

  data_format = flags_obj.data_format
  if data_format is None:
    data_format = ('channels_first'
                   if tf.test.is_built_with_cuda() else 'channels_last')
  tf.keras.backend.set_image_data_format(data_format)

<<<<<<< HEAD
  use_synthetic_data = (flags_obj.data_source_type == "synthetic_data")
  if use_synthetic_data:
=======
  if flags_obj.use_synthetic_data:
    distribution_utils.set_up_synthetic_data()
>>>>>>> 27e86174
    input_fn = keras_common.get_synth_input_fn(
        height=cifar_main.HEIGHT,
        width=cifar_main.WIDTH,
        num_channels=cifar_main.NUM_CHANNELS,
        num_classes=cifar_main.NUM_CLASSES,
        dtype=flags_core.get_tf_dtype(flags_obj))
  else:
    distribution_utils.undo_set_up_synthetic_data()
    input_fn = cifar_main.input_fn

  train_input_dataset = input_fn(
      is_training=True,
      data_dir=flags_obj.data_dir,
      batch_size=flags_obj.batch_size,
      num_epochs=flags_obj.train_epochs,
      parse_record_fn=parse_record_keras)

  eval_input_dataset = input_fn(
      is_training=False,
      data_dir=flags_obj.data_dir,
      batch_size=flags_obj.batch_size,
      num_epochs=flags_obj.train_epochs,
      parse_record_fn=parse_record_keras)

  strategy = distribution_utils.get_distribution_strategy(
      num_gpus=flags_obj.num_gpus,
      turn_off_distribution_strategy=flags_obj.turn_off_distribution_strategy)

  strategy_scope = keras_common.get_strategy_scope(strategy)

  with strategy_scope:
    optimizer = keras_common.get_optimizer()
    model = resnet_cifar_model.resnet56(classes=cifar_main.NUM_CLASSES)

    model.compile(loss='categorical_crossentropy',
                  optimizer=optimizer,
                  metrics=['categorical_accuracy'])

  time_callback, tensorboard_callback, lr_callback = keras_common.get_callbacks(
      learning_rate_schedule, cifar_main.NUM_IMAGES['train'])

  train_steps = cifar_main.NUM_IMAGES['train'] // flags_obj.batch_size
  train_epochs = flags_obj.train_epochs

  if flags_obj.train_steps:
    train_steps = min(flags_obj.train_steps, train_steps)
    train_epochs = 1

  num_eval_steps = (cifar_main.NUM_IMAGES['validation'] //
                    flags_obj.batch_size)

  validation_data = eval_input_dataset
  if flags_obj.skip_eval:
    tf.keras.backend.set_learning_phase(1)
    num_eval_steps = None
    validation_data = None

  history = model.fit(train_input_dataset,
                      epochs=train_epochs,
                      steps_per_epoch=train_steps,
                      callbacks=[
                          time_callback,
                          lr_callback,
                          tensorboard_callback
                      ],
                      validation_steps=num_eval_steps,
                      validation_data=validation_data,
                      verbose=2)
  eval_output = None
  if not flags_obj.skip_eval:
    eval_output = model.evaluate(eval_input_dataset,
                                 steps=num_eval_steps,
                                 verbose=1)
  stats = keras_common.build_stats(history, eval_output, time_callback)
  return stats


def main(_):
  with logger.benchmark_context(flags.FLAGS):
    return run(flags.FLAGS)


if __name__ == '__main__':
  tf.compat.v1.logging.set_verbosity(tf.compat.v1.logging.INFO)
  cifar_main.define_cifar_flags()
  keras_common.define_keras_flags()
  absl_app.run(main)<|MERGE_RESOLUTION|>--- conflicted
+++ resolved
@@ -111,13 +111,9 @@
                    if tf.test.is_built_with_cuda() else 'channels_last')
   tf.keras.backend.set_image_data_format(data_format)
 
-<<<<<<< HEAD
   use_synthetic_data = (flags_obj.data_source_type == "synthetic_data")
   if use_synthetic_data:
-=======
-  if flags_obj.use_synthetic_data:
     distribution_utils.set_up_synthetic_data()
->>>>>>> 27e86174
     input_fn = keras_common.get_synth_input_fn(
         height=cifar_main.HEIGHT,
         width=cifar_main.WIDTH,
